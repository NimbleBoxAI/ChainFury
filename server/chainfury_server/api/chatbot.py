--- conflicted
+++ resolved
@@ -61,13 +61,9 @@
         dag=dag,
         engine=chatbot_data.engine,
         created_at=datetime.now(),
-<<<<<<< HEAD
         tag_id=chatbot_data.tag_id,
-    )
-=======
         description=chatbot_data.description,
     )  # type: ignore
->>>>>>> d359b3e5
     db.add(chatbot)
     db.commit()
     db.refresh(chatbot)
@@ -81,25 +77,17 @@
     resp: Response,
     token: Annotated[str, Header()],
     id: str,
-<<<<<<< HEAD
     tag_id: str = "",
-    db: Session = Depends(database.fastapi_db_session),
-=======
-    db: Session = Depends(DB.fastapi_db_session),
->>>>>>> d359b3e5
+    db: Session = Depends(DB.fastapi_db_session),
 ):
     # validate user
     user = DB.get_user_from_jwt(token=token, db=db)
 
     # query the db
-<<<<<<< HEAD
-    if tag_id:
-        chatbot = db.query(ChatBot).filter(ChatBot.id == id,ChatBot.created_by == user.id, ChatBot.deleted_at == None, ChatBot.tag_id == tag_id).first()
-    else:
-        chatbot = db.query(ChatBot).filter(ChatBot.id == id,ChatBot.created_by == user.id, ChatBot.deleted_at == None).first()
-=======
-    chatbot = db.query(ChatBot).filter(ChatBot.id == id, ChatBot.deleted_at == None).first()  # type: ignore
->>>>>>> d359b3e5
+    if tag_id:
+        chatbot = db.query(DB.ChatBot).filter(DB.ChatBot.id == id,DB.ChatBot.created_by == user.id, DB.ChatBot.deleted_at == None, DB.ChatBot.tag_id == tag_id).first() # type: ignore
+    else:
+        chatbot = db.query(DB.ChatBot).filter(DB.ChatBot.id == id,DB.ChatBot.created_by == user.id, DB.ChatBot.deleted_at == None).first() # type: ignore
     if not chatbot:
         resp.status_code = 404
         return {"message": "ChatBot not found"}
@@ -114,12 +102,8 @@
     token: Annotated[str, Header()],
     id: str,
     chatbot_data: ChatBotDetails,
-<<<<<<< HEAD
     tag_id: Annotated[str, Query()] = "",
-    db: Session = Depends(database.fastapi_db_session),
-=======
-    db: Session = Depends(DB.fastapi_db_session),
->>>>>>> d359b3e5
+    db: Session = Depends(DB.fastapi_db_session),
 ):
     # validate user
     user = DB.get_user_from_jwt(token=token, db=db)
@@ -164,27 +148,18 @@
     resp: Response,
     token: Annotated[str, Header()],
     id: str,
-<<<<<<< HEAD
     tag_id: Annotated[str, Query()] = "",
     db: Session = Depends(database.fastapi_db_session),
 ):
     # validate user
-    username = get_user_from_jwt(token)
-    user = verify_user(db, username)
+    user = DB.get_user_from_jwt(token=token, db=db)
+
     # find and delete
     if tag_id:
         chatbot = db.query(ChatBot).filter(ChatBot.id == id,ChatBot.created_by == user.id, ChatBot.deleted_at == None, ChatBot.tag_id == tag_id).first()
     else:
         chatbot = db.query(ChatBot).filter(ChatBot.id == id,ChatBot.created_by == user.id, ChatBot.deleted_at == None).first()
-=======
-    db: Session = Depends(DB.fastapi_db_session),
-):
-    # validate user
-    user = DB.get_user_from_jwt(token=token, db=db)
-
-    # find and delete
-    chatbot = db.query(ChatBot).filter(ChatBot.id == id, ChatBot.deleted_at == None).first()  # type: ignore
->>>>>>> d359b3e5
+
     if not chatbot:
         resp.status_code = 404
         return {"message": "ChatBot not found"}
@@ -201,14 +176,14 @@
     token: Annotated[str, Header()],
     skip: int = 0,
     limit: int = 10,
-<<<<<<< HEAD
     tag_id: Annotated[str, Query()] = "",
     db: Session = Depends(database.fastapi_db_session),
 ):
     # validate user
-    username = get_user_from_jwt(token)
-    user = verify_user(db, username)
+    user = DB.get_user_from_jwt(token=token, db=db)
+
     # query the db
+
     if tag_id:
         chatbots = (
             db.query(ChatBot)
@@ -221,16 +196,6 @@
         )
     else:
         chatbots = db.query(ChatBot).filter(ChatBot.deleted_at == None).filter(ChatBot.created_by == user.id).offset(skip).limit(limit).all()
-
-    return {"chatbots": [chatbot.to_dict() for chatbot in chatbots]}
-=======
-    db: Session = Depends(DB.fastapi_db_session),
-):
-    # validate user
-    user = DB.get_user_from_jwt(token=token, db=db)
-
-    # query the db
-    chatbots = db.query(ChatBot).filter(ChatBot.deleted_at == None).filter(ChatBot.created_by == user.id).offset(skip).limit(limit).all()  # type: ignore
     return {"chatbots": [chatbot.to_dict() for chatbot in chatbots]}
 
 
@@ -250,5 +215,4 @@
     if intermediate_steps is None:
         resp.status_code = 404
         return {"msg": "prompt not found"}
-    return {"data": intermediate_steps}
->>>>>>> d359b3e5
+    return {"data": intermediate_steps}