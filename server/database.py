from sqlalchemy.orm import Session
from sqlalchemy.orm import scoped_session
from sqlalchemy.orm import sessionmaker
from commons.config import Base, SessionLocal, engine
from sqlalchemy import Boolean, Column, ForeignKey, Integer, String, JSON, Text
from database_constants import PromptRating, ID_LENGTH
from sqlalchemy import Float, DateTime, Enum
from database_utils import general_utils


def db_session() -> Session:  # type: ignore
    session_factory = sessionmaker(bind=engine)
    session_class = scoped_session(session_factory)
    # now all calls to session_class() will create a thread-local session_class
    try:
        return session_class()
    finally:
        session_class.remove()


def fastapi_db_session():
    db = SessionLocal()
    try:
        yield db
    finally:
        db.close()


def unique_string(Table, row_reference):
    """
    Gets Random Unique String for Primary key and makes sure its unique for the table.
    """
    db = db_session()
    random_string = general_utils.get_random_alphanumeric_string(ID_LENGTH).lower()
    while db.query(Table).filter(row_reference == random_string).limit(1).first() is not None:
        random_string = general_utils.get_random_alphanumeric_string(ID_LENGTH).lower()

    return random_string


def unique_number(Table, row_reference):
    """
    Gets Random Unique Number for Primary key and makes sure its unique for the table.
    """
    db = db_session()
    random_number = general_utils.get_random_number(ID_LENGTH)
    while db.query(Table).filter(row_reference == random_number).limit(1).first() is not None:
        random_number = general_utils.get_random_number(ID_LENGTH)

    return random_number


class User(Base):
    __tablename__ = "user"

<<<<<<< HEAD
    id = Column(String(8), default=lambda: unique_string(User, User.id), primary_key=True)
=======
    id = Column(Integer, primary_key=True)
    email = Column(String(80), unique=True, nullable=False)
>>>>>>> f10f2cac
    username = Column(String(80), unique=True, nullable=False)
    password = Column(String(80), nullable=False)
    meta = Column(JSON)

    def __repr__(self):
        return f"User(id={self.id}, username={self.username}, meta={self.meta})"


class ChatBot(Base):
    __tablename__ = "chatbot"

    id = Column(String(8), default=lambda: unique_string(ChatBot, ChatBot.id), primary_key=True)
    name = Column(String(80), unique=True)
    created_by = Column(String(8), ForeignKey("user.id"), nullable=False)
    dag = Column(JSON)
    meta = Column(JSON)

    def to_dict(self):
        return {
            "id": self.id,
            "name": self.name,
            "created_by": self.created_by,
            "dag": self.dag,
            "meta": self.meta,
        }

    def __repr__(self):
        return f"ChatBot(id={self.id}, name={self.name}, created_by={self.created_by}, dag={self.dag}, meta={self.meta})"


class Prompt(Base):
    __tablename__ = "prompt"

    id = Column(Integer, default=lambda: unique_number(Prompt, Prompt.id), primary_key=True)
    chatbot_id = Column(String(8), ForeignKey("chatbot.id"), nullable=False)
    input_prompt = Column(Text, nullable=False)
    response = Column(Text, nullable=False)
    gpt_rating = Column(String(5), nullable=True)
    user_rating = Column(Enum(PromptRating), nullable=True)
    chatbot_user_rating = Column(Enum(PromptRating), nullable=True)
    time_taken = Column(Float, nullable=False)
    num_tokens = Column(Integer, nullable=False)
    created_at = Column(DateTime, nullable=False)
    session_id = Column(String(80), nullable=False)
    meta = Column(JSON)


class IntermediateStep(Base):
    __tablename__ = "intermediate_step"
    id = Column(String(8), default=lambda: unique_string(IntermediateStep, IntermediateStep.id), primary_key=True)
    prompt_id = Column(Integer, ForeignKey("prompt.id"), nullable=False)
    intermediate_prompt = Column(Text, nullable=False)
    intermediate_response = Column(Text, nullable=False)
    meta = Column(JSON)

    def __repr__(self):
        return f"Prompt(id={self.id}, name={self.name}, created_by={self.created_by}, dag={self.dag}, meta={self.meta})"


class Template(Base):
    __tablename__ = "template"
    id = Column(Integer, default=lambda: unique_number(Template, Template.id), primary_key=True)
    name = Column(Text, nullable=False)
    dag = Column(JSON, nullable=False)
    description = Column(Text)
    meta = Column(JSON)

    def to_dict(self):
        return {
            "id": self.id,
            "name": self.name,
            "dag": self.dag,
            "description": self.description,
            "meta": self.meta,
        }

    def __repr__(self):
        return f"Template(id={self.id}, name={self.name}, description={self.description}, dag={self.dag}, meta={self.meta})"


Base.metadata.create_all(bind=engine)<|MERGE_RESOLUTION|>--- conflicted
+++ resolved
@@ -53,12 +53,8 @@
 class User(Base):
     __tablename__ = "user"
 
-<<<<<<< HEAD
     id = Column(String(8), default=lambda: unique_string(User, User.id), primary_key=True)
-=======
-    id = Column(Integer, primary_key=True)
     email = Column(String(80), unique=True, nullable=False)
->>>>>>> f10f2cac
     username = Column(String(80), unique=True, nullable=False)
     password = Column(String(80), nullable=False)
     meta = Column(JSON)
