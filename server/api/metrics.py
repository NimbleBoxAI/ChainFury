import database
from database_constants import PromptRating
from sqlalchemy.orm import Session
from fastapi import APIRouter, Depends, Header
from fastapi import HTTPException
from datetime import datetime, timedelta
from commons.utils import (
    filter_prompts_by_date_range,
    get_user_score_metrics,
    get_chatbot_user_score_metrics,
    get_gpt_rating_metrics,
    get_hourly_latency_metrics,
)
import database_constants as constants
from typing import Annotated
from commons.utils import get_user_from_jwt, verify_user, have_chatbot_access
from database_utils.dashboard import get_chatbots_from_username, get_prompts_from_chatbot_id

metrics_router = APIRouter(prefix="", tags=["metrics"])


@metrics_router.get("/chatbot/{id}/prompts", status_code=200)
def get_chatbot_prompts(
    id: str,
    token: Annotated[str, Header()],
    db: Session = Depends(database.fastapi_db_session),
    from_date: str = None,  # type: ignore
    to_date: str = None,  # type: ignore
    page: int = 1,
    page_size: int = 10,
    sort_by: str = constants.SORT_BY_CREATED_AT,
    sort_order: str = constants.SORT_ORDER_DESC,
):
    username = get_user_from_jwt(token)
    verify_user(db, username)
    if from_date is None:
        parsed_from_date = datetime.now().replace(hour=0, minute=0, second=0, microsecond=0)
    else:
        parsed_from_date = datetime.strptime(from_date, "%Y-%m-%d")
    if to_date is None:
        parsed_to_date = datetime.now().replace(hour=23, minute=59, second=59, microsecond=999999)
    else:
        parsed_to_date = datetime.strptime(to_date, "%Y-%m-%d") + timedelta(days=1)

    if parsed_to_date < parsed_from_date:
        raise HTTPException(status_code=400, detail="Invalid date range")
    metrics = filter_prompts_by_date_range(db, id, parsed_from_date, parsed_to_date, page, page_size, sort_by, sort_order)  # type: ignore
    if metrics is not None:
        response = {"msg": "success", "data": metrics}
    else:
        raise HTTPException(status_code=404, detail=f"Metrics for the chatbot with id {id} not found")
    return response


@metrics_router.get("/chatbot/{id}/metrics", status_code=200)
def get_chatbot_metrics(
    id: str,
    metric_type: str,
    token: Annotated[str, Header()],
    db: Session = Depends(database.fastapi_db_session),
):
    metrics = None
    username = get_user_from_jwt(token)
    user: database.User = verify_user(db, username)
<<<<<<< HEAD
    is_chatbot_creator = have_chatbot_access(db, id, user.id)  # type: ignore
=======
    is_chatbot_creator = have_chatbot_access(db, chatbot_id=id, user_id=user.id)  # type: ignore
>>>>>>> dfd0219c
    if is_chatbot_creator is False:
        raise HTTPException(status_code=401, detail="Unauthorized access")
    if metric_type == constants.LATENCY_METRIC:
        metrics = get_hourly_latency_metrics(db, id)
    # elif metric_type == "cost":
    #     metrics = get_cost_metrics(db, id)
    elif metric_type == constants.USER_SCORE_METRIC:
        metrics = get_chatbot_user_score_metrics(db, id)
    elif metric_type == constants.INTERNAL_REVIEW_SCORE_METRIC:
        metrics = get_user_score_metrics(db, id)
    elif metric_type == constants.GPT_REVIEW_SCORE_METRIC:
        metrics = get_gpt_rating_metrics(db, id)
    if metrics is not None:
        response = {"msg": "success", "data": metrics}
    else:
        raise HTTPException(status_code=404, detail=f"Metrics for the chatbot with id {id} not found")
    return response


@metrics_router.get("/chatbots/metrics", status_code=200)
def get_all_chatbot_ratings(token: Annotated[str, Header()], db: Session = Depends(database.fastapi_db_session)):
    #     - Average user rating per bot
    #     - Average developer rating per bot
    #     - Average openai rating per bot
    #     - Total no. of ratings per bot
    #     - number of good/neutral/bad rating per bot
    #     - rise or fall of prompt ratings in the last 24 hours

    # bots | user rating average | open api rating average | developer rating average (you) | last 24 hours |
    # ----------------------------------------------------------------------------------------------------
    # bot1 |       1.135         |         2.67          |             2.07                 |      /\  24 %
    # bot2 |       1.114         |         2.75          |             1.05                 |      \/.  10%
    username = get_user_from_jwt(token)
    verify_user(db, username)
    metrics = []
    chatbots = get_chatbots_from_username(db, username)  # type: ignore

    for chatbot in chatbots:
        chatbot_user_ratings = []
        developer_ratings = []
        openai_ratings = []
        bot_metrics = {}
        total_tokens_processed = 0
        total_chatbot_conversations = 0
        sum_chatbot_user_ratings = 0
        sum_developer_ratings = 0
        sum_openai_ratings = 0
        avg_chatbot_user_ratings = 0
        avg_developer_ratings = 0
        avg_openai_ratings = 0
        total_ratings = 0
        total_chatbot_user_ratings = 0
        total_developer_ratings = 0
        total_openai_ratings = 0
        chatbot_id = chatbot.id
        prompts = get_prompts_from_chatbot_id(db, chatbot_id)
        for prompt in prompts:
            if prompt.chatbot_user_rating is not None:
                chatbot_user_ratings.append(PromptRating(prompt.chatbot_user_rating).value)
                sum_chatbot_user_ratings += PromptRating(prompt.chatbot_user_rating).value
                total_chatbot_user_ratings += 1
            if prompt.user_rating is not None:
                developer_ratings.append(PromptRating(prompt.user_rating).value)
                sum_developer_ratings += PromptRating(prompt.user_rating).value
                total_developer_ratings += 1
            if prompt.gpt_rating is not None:
                openai_ratings.append(int(prompt.gpt_rating))
                sum_openai_ratings += int(prompt.gpt_rating)
                total_openai_ratings += 1
            if prompt.num_tokens is not None:
                total_tokens_processed += prompt.num_tokens
        total_chatbot_conversations += len(prompts)

        sum_of_all_ratings = sum_chatbot_user_ratings + sum_developer_ratings + sum_openai_ratings
        total_ratings = total_chatbot_user_ratings + total_developer_ratings + total_openai_ratings
        avg_rating = 0 if total_ratings == 0 else sum_of_all_ratings / total_ratings

        avg_chatbot_user_ratings = 0 if total_chatbot_user_ratings == 0 else sum_chatbot_user_ratings / total_chatbot_user_ratings
        avg_developer_ratings = 0 if total_developer_ratings == 0 else sum_developer_ratings / total_developer_ratings
        avg_openai_ratings = 0 if total_openai_ratings == 0 else sum_openai_ratings / total_openai_ratings

        bot_metrics = {
            "total_conversations": total_chatbot_conversations,
            "total_tokens_processed": total_tokens_processed,
            "no_of_conversations_rated_by_developer": len(developer_ratings),
            "no_of_conversations_rated_by_end_user": len(chatbot_user_ratings),
            "no_of_conversations_rated_by_openai": len(openai_ratings),
            "average_rating": avg_rating,
            "average_chatbot_user_ratings": avg_chatbot_user_ratings,
            "average_developer_ratings": avg_developer_ratings,
            "average_openai_ratings": avg_openai_ratings,
        }
        metrics.append({chatbot_id: bot_metrics})
    return {"msg": "success", "all_bot_metrics": metrics}<|MERGE_RESOLUTION|>--- conflicted
+++ resolved
@@ -62,11 +62,7 @@
     metrics = None
     username = get_user_from_jwt(token)
     user: database.User = verify_user(db, username)
-<<<<<<< HEAD
-    is_chatbot_creator = have_chatbot_access(db, id, user.id)  # type: ignore
-=======
     is_chatbot_creator = have_chatbot_access(db, chatbot_id=id, user_id=user.id)  # type: ignore
->>>>>>> dfd0219c
     if is_chatbot_creator is False:
         raise HTTPException(status_code=401, detail="Unauthorized access")
     if metric_type == constants.LATENCY_METRIC:
