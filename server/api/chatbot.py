import database
from typing import Annotated
from database import ChatBot
from sqlalchemy.orm import Session
from fastapi import APIRouter, Depends, Query, Header
from pydantic import BaseModel
from commons.utils import get_user_from_jwt, verify_user

chatbot_router = APIRouter(prefix="/chatbot", tags=["chatbot"])


class ChatBotModel(BaseModel):
    name: str = None
    dag: dict = None


@chatbot_router.post("/", status_code=200)
def create_chatbot(inputs: ChatBotModel, token: Annotated[str, Header()], db: Session = Depends(database.db_session)):
    username = get_user_from_jwt(token)
    verify_user(username)
    try:
        chatbot = ChatBot(name=inputs.name, created_by=username, dag=inputs.dag)
        db.add(chatbot)
        db.commit()
        response = {"msg": "success"}
    except Exception as e:
        print(e)
        response = {"msg": "failed"}
    return response


# @chatbot_router.get("/", status_code=200)


@chatbot_router.put("/{id}", status_code=200)
def update_chatbot(id: int, token: Annotated[str, Header()], inputs: ChatBotModel, db: Session = Depends(database.db_session)):
    verify_user(get_user_from_jwt(token))
    chatbot: ChatBot = db.query(ChatBot).filter(ChatBot.id == id).first()
    print(chatbot)
    if chatbot is not None:
        if inputs.name is not None:
            chatbot.name = inputs.name
        if inputs.dag is not None:
            chatbot.dag = inputs.dag
        db.commit()
        response = {"msg": "success"}
    else:
        response = {"msg": "failed"}
    return response

<<<<<<< HEAD
@chatbot_router.get("/", status_code=200)
def list_chatbots(token: Annotated[str, Header()], db: Session = Depends(database.db_session)):
    verify_user(get_user_from_jwt(token))
    chatbots = db.query(ChatBot).all()
    response = {"msg": "success", "chatbots": [chatbot.to_dict() for chatbot in chatbots]}
    return response
=======
>>>>>>> bb13116d

# @chatbot_router.delete("/", status_code=200)
# def update_chatbot(inputs: ChatBotModel, db: Session = Depends(database.db_session)):<|MERGE_RESOLUTION|>--- conflicted
+++ resolved
@@ -35,7 +35,7 @@
 @chatbot_router.put("/{id}", status_code=200)
 def update_chatbot(id: int, token: Annotated[str, Header()], inputs: ChatBotModel, db: Session = Depends(database.db_session)):
     verify_user(get_user_from_jwt(token))
-    chatbot: ChatBot = db.query(ChatBot).filter(ChatBot.id == id).first()
+    chatbot: ChatBot = db.query(ChatBot).filter(ChatBot.id == id).first() # type: ignore
     print(chatbot)
     if chatbot is not None:
         if inputs.name is not None:
@@ -48,15 +48,13 @@
         response = {"msg": "failed"}
     return response
 
-<<<<<<< HEAD
+
 @chatbot_router.get("/", status_code=200)
 def list_chatbots(token: Annotated[str, Header()], db: Session = Depends(database.db_session)):
     verify_user(get_user_from_jwt(token))
     chatbots = db.query(ChatBot).all()
     response = {"msg": "success", "chatbots": [chatbot.to_dict() for chatbot in chatbots]}
     return response
-=======
->>>>>>> bb13116d
 
 # @chatbot_router.delete("/", status_code=200)
 # def update_chatbot(inputs: ChatBotModel, db: Session = Depends(database.db_session)):