import database
from typing import Annotated
from database import ChatBot
from sqlalchemy.orm import Session
from fastapi import APIRouter, Depends, Query, Header
from pydantic import BaseModel
from commons.utils import get_user_from_jwt, verify_user

chatbot_router = APIRouter(prefix="/chatbot", tags=["chatbot"])


class ChatBotModel(BaseModel):
    name: str
    dag: dict


@chatbot_router.post("/", status_code=200)
def create_chatbot(inputs: ChatBotModel, token: Annotated[str, Header()], db: Session = Depends(database.db_session)):
    username = get_user_from_jwt(token)
    verify_user(username)
    try:
        chatbot = ChatBot(name=inputs.name, created_by=username, dag=inputs.dag)
        db.add(chatbot)
        db.commit()
        response = {"msg": "success"}
    except Exception as e:
        print(e)
        response = {"msg": "failed"}
    return response


# @chatbot_router.get("/", status_code=200)

<<<<<<< HEAD
# @chatbot_router.put("/", status_code=200)
# def update_chatbot(inputs: ChatBotModel, db: Session = Depends(database.db_session)):
# user: User = db.query(User).filter((User.username == inputs.username) & (User.password == inputs.old_password)).first()
# if user is not None:
#     user.password = inputs.new_password
#     db.commit()
#     response = {"msg": "success"}
# else:
#     response = {"msg": "failed"}
# return response
=======
@chatbot_router.put("/{id}", status_code=200)
def update_chatbot(inputs: ChatBotModel, db: Session = Depends(database.db_session)):
    chatbot: ChatBot = db.query(ChatBot).filter(ChatBot.id == id).first()
    if chatbot is not None:
        # chatbot.
        db.commit()
        response = {"msg": "success"}
    else:
        response = {"msg": "failed"}
    return response
>>>>>>> b8b1cc4d

# @chatbot_router.delete("/", status_code=200)
# def update_chatbot(inputs: ChatBotModel, db: Session = Depends(database.db_session)):<|MERGE_RESOLUTION|>--- conflicted
+++ resolved
@@ -31,18 +31,7 @@
 
 # @chatbot_router.get("/", status_code=200)
 
-<<<<<<< HEAD
-# @chatbot_router.put("/", status_code=200)
-# def update_chatbot(inputs: ChatBotModel, db: Session = Depends(database.db_session)):
-# user: User = db.query(User).filter((User.username == inputs.username) & (User.password == inputs.old_password)).first()
-# if user is not None:
-#     user.password = inputs.new_password
-#     db.commit()
-#     response = {"msg": "success"}
-# else:
-#     response = {"msg": "failed"}
-# return response
-=======
+
 @chatbot_router.put("/{id}", status_code=200)
 def update_chatbot(inputs: ChatBotModel, db: Session = Depends(database.db_session)):
     chatbot: ChatBot = db.query(ChatBot).filter(ChatBot.id == id).first()
@@ -53,7 +42,7 @@
     else:
         response = {"msg": "failed"}
     return response
->>>>>>> b8b1cc4d
+
 
 # @chatbot_router.delete("/", status_code=200)
 # def update_chatbot(inputs: ChatBotModel, db: Session = Depends(database.db_session)):